--- conflicted
+++ resolved
@@ -731,7 +731,6 @@
                 "featureType": "profile",
             },
         )
-<<<<<<< HEAD
 
         # upstream bug?
         for coordinate in dataset.coords:
@@ -739,8 +738,6 @@
 
             if dataset.coords[coordinate].dtype == object:
                 dataset.coords[coordinate].encoding["dtype"] = "S1"
-        return dataset
-=======
         return dataset
 
     def to_exchange_csv(
@@ -833,5 +830,4 @@
                     fname = Path(expocode + postfix + ".csv")
 
             with open(folder / fname, "xb") as f:
-                f.write(file_contents)
->>>>>>> 00b7edfd
+                f.write(file_contents)